import os
import json
import re
from openai import OpenAI
from typing import Dict, Any, Tuple, List
from datetime import datetime
import logging
from dotenv import load_dotenv
from .base_scoring_engine import BaseScoringEngine

# Load environment variables
load_dotenv()

# set up logging
logging.basicConfig(level=logging.INFO)
logger = logging.getLogger(__name__)

class ScoringEngine(BaseScoringEngine):
    def __init__(self):
        super().__init__()  # Initialize base class
        self.openai_client = OpenAI(api_key=os.getenv("OPENAI_API_KEY"))
        self.openai_model = "gpt-4o-mini"

    def _analyze_structured_data(self, resume_data: Dict[str, Any], job_data: Dict[str, Any]) -> Dict[str, Any]:
        analysis = {
            'skills_analysis': {},
            'experience_analysis': {},
            'education_analysis': {},
            'metadata': {
                'analysis_timestamp': datetime.now().isoformat(),
                'resume_length': len(resume_data.get('full_text', '')),
                'job_description_length': len(job_data.get('description', ''))
            }
        }
        
        # Enhanced skills analysis with semantic matching
        resume_skills = resume_data.get('skills', [])
        job_skills = job_data.get('skills', []) or job_data.get('required_skills', [])
        
        if job_skills:
            # Use enhanced skills matching from base class
            skills_match_result = self._enhanced_skills_match(resume_skills, job_skills)
            analysis['skills_analysis'] = skills_match_result
        
        # Enhanced experience analysis with relevance weighting
        resume_experience = resume_data.get('experience', [])
        if resume_experience:
            job_title = job_data.get('title', '')
            job_description = job_data.get('description', '')
            required_level = job_data.get('experience_level', 'not specified')
            
            # Calculate experience relevance
            relevance_result = self._calculate_experience_relevance(resume_experience, job_title, job_description)
            
            # Traditional experience calculation for fallback
            total_years = self._calculate_experience_years(resume_experience)
            
            analysis['experience_analysis'] = {
                'total_years': total_years,
                'relevant_years': relevance_result['relevant_years'],
                'relevance_score': relevance_result['relevance_score'],
                'relevance_ratio': relevance_result['relevance_ratio'],
                'number_of_positions': len(resume_experience),
                'required_experience_level': required_level,
                'experience_level_match': self._evaluate_experience_level(total_years, required_level)
            }
        
        # Education analysis (unchanged)
        resume_education = resume_data.get('education', [])
        if resume_education:
            highest_degree = self._get_highest_degree(resume_education)
            analysis['education_analysis'] = {
                'highest_degree': highest_degree,
                'education_count': len(resume_education),
                'degree_level_score': self._get_degree_score(highest_degree)
            }
        
        return analysis

    def _create_enhanced_prompt(self, resume_data: Dict[str, Any], job_data: Dict[str, Any], structured_analysis: Dict[str, Any], dynamic_weights: Dict[str, float] = None) -> str:
        return self._create_base_prompt(resume_data, job_data, structured_analysis, "OpenAI", dynamic_weights)

    def calculate_score(self, resume_data: Dict[str, Any], job_data: Dict[str, Any]) -> Dict[str, Any]:
        try:
            logger.info("Starting OpenAI resume scoring with dynamic weights and embeddings...")
            start_time = datetime.now()
            
            # Phase 0: Get dynamic weights for this job
            logger.info("Phase 0: Calculating dynamic weights...")
            dynamic_weights = self.get_dynamic_weights(job_data)
            logger.info(f"Dynamic weights: {dynamic_weights}")
            
            # Phase 1: Structured Data Analysis with embeddings
            logger.info("Phase 1: Performing structured data analysis with embeddings...")
            structured_analysis = self._analyze_structured_data(resume_data, job_data)
            
            # Phase 2: OpenAI Analysis with dynamic weights
            logger.info("Phase 2: Performing OpenAI analysis with dynamic weights...")
            try:
                prompt = self._create_enhanced_prompt(resume_data, job_data, structured_analysis, dynamic_weights)
                
                response = self.openai_client.chat.completions.create(
                    model=self.openai_model,
                    messages=[
                        {
                            "role": "system", 
                            "content": "You are a senior technical recruiter with 15+ years of experience in talent acquisition across multiple industries. You provide detailed, objective, and actionable resume analysis."
                        },
                        {"role": "user", "content": prompt}
                    ],
                    response_format={"type": "json_object"},
                    temperature=0.1,
                    max_tokens=2000,
                    top_p=0.9
                )
                
                feedback_json = response.choices[0].message.content
                openai_result = json.loads(feedback_json)
                
                # Add processing info
                processing_info = {
                    'model_used': self.openai_model,
                    'provider': 'OpenAI',
                    'processing_timestamp': datetime.now().isoformat(),
                    'prompt_tokens': response.usage.prompt_tokens if hasattr(response, 'usage') else 'unknown',
                    'completion_tokens': response.usage.completion_tokens if hasattr(response, 'usage') else 'unknown',
                    'total_tokens': response.usage.total_tokens if hasattr(response, 'usage') else 'unknown'
                }
                
                logger.info(f"OpenAI scoring completed. Score: {openai_result.get('overall_score', 0)}")
                
            except Exception as e:
                logger.error(f"OpenAI scoring failed: {e}")
                openai_result = self._create_error_response(str(e))
                processing_info = {'error': True, 'provider': 'OpenAI'}
            
            # Phase 3: Final Score Calculation
            final_score = openai_result.get('overall_score', 0)
            
<<<<<<< HEAD
            logger.info(f"Final score: {final_score}")
=======
            # Process structured comments and apply bonus with dynamic weights
            user_comments = resume_data.get('user_comments', '')
            structured_bonus = 0
            structured_comments_data = {}
            
            if user_comments:
                from .structured_comments import process_user_comments
                # Get dynamic weights for comment evaluation
                try:
                    comment_weights = self.weight_calculator.calculate_comment_weights(job_data)
                except Exception as e:
                    logger.warning(f"Failed to get dynamic comment weights: {e}")
                    comment_weights = None
                
                structured_comments_data = process_user_comments(user_comments, job_data, comment_weights)
                structured_bonus = structured_comments_data.get('total_bonus', 0)
            
            # Only apply bonus if comments actually align with job requirements
            if structured_bonus > 0:
                final_score = min(100, base_score + structured_bonus)
                logger.info(f"Score calculation: Base={base_score}, Aligned Bonus={structured_bonus}, Final={final_score}")
            else:
                final_score = base_score
                logger.info(f"Score calculation: Base={base_score}, No alignment bonus (comments don't match job), Final={final_score}")
>>>>>>> fa50dae3
            
            # Phase 4: Create Comprehensive Response
            processing_time = (datetime.now() - start_time).total_seconds()
            
            comprehensive_response = {
                **openai_result,
                'final_score': final_score,
                'structured_analysis': structured_analysis,
                'openai_results': {
                    'result': openai_result,
                    'processing_info': processing_info
                },
                'transparency': {
<<<<<<< HEAD
                    'methodology': 'OpenAI GPT + Structured Analysis',
=======
                    'methodology': 'OpenAI GPT + Embeddings + Dynamic Weights + Context Bonuses',
>>>>>>> fa50dae3
                    'processing_time_seconds': round(processing_time, 2),
                    'timestamp': datetime.now().isoformat(),
                    'dynamic_weights': dynamic_weights,
                    'score_components': {
                        'structured_score': structured_analysis.get('structured_score', 0),
                        'openai_base_score': openai_result.get('overall_score', 0) if not openai_result.get('error_occurred') else 0,
<<<<<<< HEAD
=======
                        'context_bonus': structured_bonus,
                        'bonus_applied': structured_bonus > 0,
>>>>>>> fa50dae3
                        'final_score': final_score
                    },
                    'validation': {
                        'embedding_matching': structured_analysis.get('skills_analysis', {}).get('method') == 'embedding',
                        'dynamic_weights_applied': bool(dynamic_weights),
                        'openai_available': not openai_result.get('error_occurred', False),
<<<<<<< HEAD
                        'fallback_used': openai_result.get('error_occurred', False)
=======
                        'fallback_used': openai_result.get('error_occurred', False),
                        'comments_provided': bool(user_comments),
                        'comments_aligned_with_job': bool(user_comments and structured_bonus > 0),
                        'bonus_earned': structured_bonus > 0
>>>>>>> fa50dae3
                    }
                }
            }
            
            logger.info(f"OpenAI resume scoring completed. Final score: {final_score}")
            return comprehensive_response
            
        except Exception as e:
            logger.error(f"Error in calculate_score: {e}")
            return {
                'overall_score': 0,
                'confidence_level': 'Low',
                'match_category': 'Error',
                'summary': f'Analysis failed: {str(e)}',
                'error': True,
                'error_message': str(e)
            }

    def _create_error_response(self, error_message: str) -> Dict[str, Any]:
        return {
            "overall_score": 0,
            "confidence_level": "Low",
            "score_breakdown": {"skills_score": 0, "experience_score": 0, "education_score": 0, "domain_score": 0},
            "match_category": "Error - OpenAI analysis failed",
            "summary": f"Analysis failed due to OpenAI error: {error_message}",
            "strengths": [],
            "concerns": ["OpenAI analysis unavailable"],
            "missing_skills": [],
            "matching_skills": [],
            "experience_assessment": {"relevant_years": 0, "role_progression": "Unknown", "industry_fit": "Unknown"},
            "recommendations": ["Retry analysis when OpenAI service is available"],
            "risk_factors": ["OpenAI analysis incomplete"],
            "error_occurred": True,
            "error_message": error_message
        }<|MERGE_RESOLUTION|>--- conflicted
+++ resolved
@@ -137,34 +137,21 @@
             # Phase 3: Final Score Calculation
             final_score = openai_result.get('overall_score', 0)
             
-<<<<<<< HEAD
-            logger.info(f"Final score: {final_score}")
-=======
-            # Process structured comments and apply bonus with dynamic weights
+            # Process structured comments and apply bonus
             user_comments = resume_data.get('user_comments', '')
             structured_bonus = 0
             structured_comments_data = {}
             
             if user_comments:
                 from .structured_comments import process_user_comments
-                # Get dynamic weights for comment evaluation
-                try:
-                    comment_weights = self.weight_calculator.calculate_comment_weights(job_data)
-                except Exception as e:
-                    logger.warning(f"Failed to get dynamic comment weights: {e}")
-                    comment_weights = None
-                
-                structured_comments_data = process_user_comments(user_comments, job_data, comment_weights)
+                structured_comments_data = process_user_comments(user_comments, job_data)
                 structured_bonus = structured_comments_data.get('total_bonus', 0)
             
-            # Only apply bonus if comments actually align with job requirements
-            if structured_bonus > 0:
-                final_score = min(100, base_score + structured_bonus)
-                logger.info(f"Score calculation: Base={base_score}, Aligned Bonus={structured_bonus}, Final={final_score}")
-            else:
-                final_score = base_score
-                logger.info(f"Score calculation: Base={base_score}, No alignment bonus (comments don't match job), Final={final_score}")
->>>>>>> fa50dae3
+            # Apply bonus with cap at 100
+            base_score = openai_result.get('overall_score', 0)
+            final_score = min(100, base_score + structured_bonus)
+            
+            logger.info(f"Score calculation: Base={base_score}, Bonus={structured_bonus}, Final={final_score}")
             
             # Phase 4: Create Comprehensive Response
             processing_time = (datetime.now() - start_time).total_seconds()
@@ -178,36 +165,22 @@
                     'processing_info': processing_info
                 },
                 'transparency': {
-<<<<<<< HEAD
-                    'methodology': 'OpenAI GPT + Structured Analysis',
-=======
-                    'methodology': 'OpenAI GPT + Embeddings + Dynamic Weights + Context Bonuses',
->>>>>>> fa50dae3
+                    'methodology': 'OpenAI GPT + Structured Analysis + Context Bonuses',
                     'processing_time_seconds': round(processing_time, 2),
                     'timestamp': datetime.now().isoformat(),
                     'dynamic_weights': dynamic_weights,
                     'score_components': {
                         'structured_score': structured_analysis.get('structured_score', 0),
                         'openai_base_score': openai_result.get('overall_score', 0) if not openai_result.get('error_occurred') else 0,
-<<<<<<< HEAD
-=======
                         'context_bonus': structured_bonus,
-                        'bonus_applied': structured_bonus > 0,
->>>>>>> fa50dae3
                         'final_score': final_score
                     },
                     'validation': {
                         'embedding_matching': structured_analysis.get('skills_analysis', {}).get('method') == 'embedding',
                         'dynamic_weights_applied': bool(dynamic_weights),
                         'openai_available': not openai_result.get('error_occurred', False),
-<<<<<<< HEAD
-                        'fallback_used': openai_result.get('error_occurred', False)
-=======
                         'fallback_used': openai_result.get('error_occurred', False),
-                        'comments_provided': bool(user_comments),
-                        'comments_aligned_with_job': bool(user_comments and structured_bonus > 0),
-                        'bonus_earned': structured_bonus > 0
->>>>>>> fa50dae3
+                        'structured_comments_applied': bool(user_comments and structured_bonus > 0)
                     }
                 }
             }
